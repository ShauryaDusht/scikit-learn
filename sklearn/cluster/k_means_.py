"""K-means clustering"""

# Authors: Gael Varoquaux <gael.varoquaux@normalesup.org>
#          Thomas Rueckstiess <ruecksti@in.tum.de>
#          James Bergstra <james.bergstra@umontreal.ca>
#          Jan Schlueter <scikit-learn@jan-schlueter.de>
#          Nelle Varoquaux
#          Peter Prettenhofer <peter.prettenhofer@gmail.com>
#          Olivier Grisel <olivier.grisel@ensta.org>
# License: BSD

import warnings

import numpy as np
import scipy.sparse as sp

from ..base import BaseEstimator
from ..metrics.pairwise import euclidean_distances
from ..utils import check_arrays
from ..utils import check_random_state
from ..utils import warn_if_not_float
from ..utils import atleast2d_or_csr

from . import _k_means


###############################################################################
# Initialisation heuristic


def k_init(X, k, n_local_trials=None, random_state=None, x_squared_norms=None):
    """Init k seeds according to kmeans++

    Parameters
    -----------
    X: array, shape (n_samples, n_features)
        The data to pick seeds for. To avoid memory copy, the input data
        should be double precision (dtype=np.float64).

    k: integer
        The number of seeds to choose

    n_local_trials: integer, optional
        The number of seeding trials for each center (except the first),
        of which the one reducing inertia the most is greedily chosen.
        Set to None to make the number of trials depend logarithmically
        on the number of seeds (2+log(k)); this is the default.

    random_state: integer or numpy.RandomState, optional
        The generator used to initialize the centers. If an integer is
        given, it fixes the seed. Defaults to the global numpy random
        number generator.

    x_squared_norms: array, shape (n_samples,), optional
        Squared euclidean norm of each data point. Pass it if you have it at
        hands already to avoid it being recomputed here. Default: None

    Notes
    ------
    Selects initial cluster centers for k-mean clustering in a smart way
    to speed up convergence. see: Arthur, D. and Vassilvitskii, S.
    "k-means++: the advantages of careful seeding". ACM-SIAM symposium
    on Discrete algorithms. 2007

    Version ported from http://www.stanford.edu/~darthur/kMeansppTest.zip,
    which is the implementation used in the aforementioned paper.
    """
    n_samples, n_features = X.shape
    random_state = check_random_state(random_state)

    centers = np.empty((k, n_features))

    # Set the number of local seeding trials if none is given
    if n_local_trials is None:
        # This is what Arthur/Vassilvitskii tried, but did not report
        # specific results for other than mentioning in the conclusion
        # that it helped.
        n_local_trials = 2 + int(np.log(k))

    # Pick first center randomly
    center_id = random_state.randint(n_samples)
    centers[0] = np.atleast_2d(X[center_id])

    # Initialize list of closest distances and calculate current potential
    if x_squared_norms is None:
        x_squared_norms = _squared_norms(X)
    closest_dist_sq = euclidean_distances(
        centers[0], X, Y_norm_squared=x_squared_norms, squared=True)
    current_pot = closest_dist_sq.sum()

    # Pick the remaining k-1 points
    for c in xrange(1, k):
        # Choose center candidates by sampling with probability proportional
        # to the squared distance to the closest existing center
        rand_vals = random_state.random_sample(n_local_trials) * current_pot
        candidate_ids = np.searchsorted(closest_dist_sq.cumsum(), rand_vals)

        # Compute distances to center candidates
        distance_to_candidates = euclidean_distances(
            X[candidate_ids], X, Y_norm_squared=x_squared_norms, squared=True)

        # Decide which candidate is the best
        best_candidate = None
        best_pot = None
        best_dist_sq = None
        for trial in xrange(n_local_trials):
            # Compute potential when including center candidate
            new_dist_sq = np.minimum(closest_dist_sq,
                                     distance_to_candidates[trial])
            new_pot = new_dist_sq.sum()

            # Store result if it is the best local trial so far
            if (best_candidate is None) or (new_pot < best_pot):
                best_candidate = candidate_ids[trial]
                best_pot = new_pot
                best_dist_sq = new_dist_sq

        # Permanently add best center candidate found in local tries
        centers[c] = X[best_candidate]
        current_pot = best_pot
        closest_dist_sq = best_dist_sq

    return centers


###############################################################################
# K-means estimation by EM (expectation maximisation)


def k_means(X, k, init='k-means++', n_init=10, max_iter=300, verbose=0,
            tol=1e-4, random_state=None, copy_x=True):
    """K-means clustering algorithm.

    Parameters
    ----------
    X: ndarray
        A M by N array of M observations in N dimensions or a length
        M array of M one-dimensional observations.

    k: int or ndarray
        The number of clusters to form as well as the number of
        centroids to generate.

    max_iter: int, optional, default 300
        Maximum number of iterations of the k-means algorithm to run.

    n_init: int, optional, default: 10
        Number of time the k-means algorithm will be run with different
        centroid seeds. The final results will be the best output of
        n_init consecutive runs in terms of inertia.

    init: {'k-means++', 'random', or ndarray, or a callable}, optional
        Method for initialization, default to 'k-means++':

        'k-means++' : selects initial cluster centers for k-mean
        clustering in a smart way to speed up convergence. See section
        Notes in k_init for more details.

        'random': generate k centroids from a Gaussian with mean and
        variance estimated from the data.

        If an ndarray is passed, it should be of shape (k, p) and gives
        the initial centers.

        If a callable is passed, it should take arguments X, k and
        and a random state and return an initialization.

    tol: float, optional
        The relative increment in the results before declaring convergence.

    verbose: boolean, optional
        Terbosity mode

    random_state: integer or numpy.RandomState, optional
        The generator used to initialize the centers. If an integer is
        given, it fixes the seed. Defaults to the global numpy random
        number generator.

    copy_x: boolean, optional
        When pre-computing distances it is more numerically accurate to center
        the data first.  If copy_x is True, then the original data is not
        modified.  If False, the original data is modified, and put back before
        the function returns, but small numerical differences may be introduced
        by subtracting and then adding the data mean.

    Returns
    -------
    centroid: ndarray
        A k by N array of centroids found at the last iteration of
        k-means.

    label: ndarray
        label[i] is the code or index of the centroid the
        i'th observation is closest to.

    inertia: float
        The final value of the inertia criterion

    """
    random_state = check_random_state(random_state)

    mean_variance = np.mean(np.var(X, 0))
    best_inertia = np.infty

    # subtract of mean of x for more accurate distance computations
    X_mean = X.mean(axis=0)
    if copy_x:
        X = X.copy()
    X -= X_mean

    if hasattr(init, '__array__'):
        init = np.asarray(init).copy()
        init -= X_mean
        if not n_init == 1:
            warnings.warn('Explicit initial center position passed: '
                          'performing only one init in the k-means')
            n_init = 1

    # precompute squared norms of data points
    x_squared_norms = _squared_norms(X)

    best_labels, best_inertia, best_centers = None, None, None

    for it in range(n_init):
        # init
        centers = _init_centroids(X, k, init, random_state=random_state,
                                  x_squared_norms=x_squared_norms)
        if verbose:
            print 'Initialization complete'

        # iterations
        for i in range(max_iter):
            centers_old = centers.copy()
            # labels assignement is also called the E-step of EM
            labels, inertia = _labels_inertia(X, x_squared_norms, centers)

            # computation of the means is also called the M-step of EM
            centers = _centers(X, labels, k)

            if verbose:
                print 'Iteration %i, inertia %s' % (i, inertia)

<<<<<<< HEAD
            if np.sum((centers_old - centers) ** 2) < tol * mean_variance:
=======
            if best_inertia is None or inertia < best_inertia:
                best_labels = labels.copy()
                best_centers = centers.copy()
                best_inertia = inertia

            if np.sum((centers_old - centers) ** 2) < tol * vdata:
>>>>>>> 433a3811
                if verbose:
                    print 'Converged to similar centers at iteration', i
                break


    if not copy_x:
        X += X_mean
    return best_centers + X_mean, best_labels, best_inertia


def _squared_norms(X):
    """Compute the squared euclidean norms of the rows of X"""
    if sp.issparse(X):
        return _k_means.csr_row_norm_l2(X, squared=True)
    else:
        # TODO: implement a cython version to avoid the memory copy of the
        # input data
        return (X ** 2).sum(axis=1)


def _labels_inertia(X, x_squared_norms, centers):
    """E step of the K-means EM algorithm

    Compute the labels and the inertia of the given samples and centers

    Parameters
    ----------
    X: float64 array-like or CSR sparse matrix, shape (n_samples, n_features)
        The input samples to assign to the labels.

    x_squared_norms: array, shape (n_samples,)
        Precomputed squared euclidean norm of each data point, to speed up
        computations.

    centers: float64 array, shape (k, n_features)
        The cluster centers

    Returns
    -------
    labels: int array of shape(n)
        The resulting assignment

    inertia: float
        The value of the inertia criterion with the assignment
    """
    n_samples = X.shape[0]
    # set the default value of centers to -1 to be able to detect any anomaly
    # easily
    labels = - np.ones(n_samples, np.int32)
    if sp.issparse(X):
        inertia = _k_means._assign_labels_csr(
            X, x_squared_norms, centers, labels)
    else:
        inertia = _k_means._assign_labels_array(
            X, x_squared_norms, centers, labels)
    return labels, inertia


def _centers(X, labels, n_clusters):
    """M step of the K-means EM algorithm

    Computation of cluster centers / means.

    Parameters
    ----------
    X: array, shape (n_samples, n_features)

    labels: array of integers, shape (n_samples)
        Current label assignment

    n_clusters: int
        Number of desired clusters

    Returns
    -------
    centers: array, shape (n_clusters, n_features)
        The resulting centers
    """
    # TODO: add support for CSR input
    n_features = X.shape[1]

    # TODO: explicit dtype handling
    centers = np.empty((n_clusters, n_features))
    X_center = None
    for center_id in range(n_clusters):
        center_mask = labels == center_id
        if not np.any(center_mask):
            # The centroid of empty clusters is set to the center of
            # everything
            if X_center is None:
                X_center = X.mean(axis=0)
            centers[center_id] = X_center
        else:
            centers[center_id] = np.mean(X[center_mask], axis=0)
    return centers


def _init_centroids(X, k, init, random_state=None, x_squared_norms=None):
    """Compute the initial centroids

    Parameters
    ----------

    X: array, shape (n_samples, n_features)

    k: int
        number of centroids

    init: {'k-means++', 'random' or ndarray or callable} optional
        Method for initialisation

    random_state: integer or numpy.RandomState, optional
        The generator used to initialize the centers. If an integer is
        given, it fixes the seed. Defaults to the global numpy random
        number generator.

    x_squared_norms:  array, shape (n_samples,), optional
        Squared euclidean norm of each data point. Pass it if you have it at
        hands already to avoid it being recomputed here. Default: None

    Returns
    -------
    centers: array, shape(k, n_features)
    """
    random_state = check_random_state(random_state)
    n_samples = X.shape[0]

    if init == 'k-means++':
        if sp.issparse(X):
            raise ValueError("Init method 'k-means++' only for dense X.")
        centers = k_init(X, k,
                        random_state=random_state,
                        x_squared_norms=x_squared_norms)
    elif init == 'random':
        seeds = random_state.permutation(n_samples)[:k]
        centers = X[seeds]
    elif hasattr(init, '__array__'):
        centers = init
    elif callable(init):
        centers = init(X, k, random_state=random_state)
    else:
        raise ValueError("the init parameter for the k-means should "
            "be 'k-means++' or 'random' or an ndarray, "
            "'%s' (type '%s') was passed.")

    if sp.issparse(centers):
        centers = centers.toarray()
    return centers


class KMeans(BaseEstimator):
    """K-Means clustering

    Parameters
    ----------

    k : int, optional, default: 8
        The number of clusters to form as well as the number of
        centroids to generate.

    max_iter : int
        Maximum number of iterations of the k-means algorithm for a
        single run.

    n_init: int, optional, default: 10
        Number of time the k-means algorithm will be run with different
        centroid seeds. The final results will be the best output of
        n_init consecutive runs in terms of inertia.

    init : {'k-means++', 'random' or an ndarray}
        Method for initialization, defaults to 'k-means++':

        'k-means++' : selects initial cluster centers for k-mean
        clustering in a smart way to speed up convergence. See section
        Notes in k_init for more details.

        'random': choose k observations (rows) at random from data for
        the initial centroids.

        if init is an 2d array, it is used as a seed for the centroids

    tol: float, optional default: 1e-4
        Relative tolerance w.r.t. inertia to declare convergence

    random_state: integer or numpy.RandomState, optional
        The generator used to initialize the centers. If an integer is
        given, it fixes the seed. Defaults to the global numpy random
        number generator.

    Methods
    -------

    fit(X):
        Compute K-Means clustering

    Attributes
    ----------

    cluster_centers_: array, [n_clusters, n_features]
        Coordinates of cluster centers

    labels_:
        Labels of each point

    inertia_: float
        The value of the inertia criterion associated with the chosen
        partition.

    Notes
    ------

    The k-means problem is solved using the Lloyd algorithm.

    The average complexity is given by O(k n T), were n is the number of
    samples and T is the number of iteration.

    The worst case complexity is given by O(n^(k+2/p)) with
    n = n_samples, p = n_features. (D. Arthur and S. Vassilvitskii,
    'How slow is the k-means method?' SoCG2006)

    In practice, the K-means algorithm is very fast (one of the fastest
    clustering algorithms available), but it falls in local minima. That's why
    it can be useful to restart it several times.

    See also
    --------

    MiniBatchKMeans:
        Alternative online implementation that does incremental updates
        of the centers positions using mini-batches.
        For large scale learning (say n_samples > 10k) MiniBatchKMeans is
        probably much faster to than the default batch implementation.

    """

    def __init__(self, k=8, init='k-means++', n_init=10, max_iter=300,
                 tol=1e-4, verbose=0, random_state=None, copy_x=True):

        if hasattr(init, '__array__'):
            k = init.shape[0]
            init = np.asanyarray(init, dtype=np.float64)

        self.k = k
        self.init = init
        self.max_iter = max_iter
        self.tol = tol
        self.n_init = n_init
        self.verbose = verbose
        self.random_state = random_state
        self.copy_x = copy_x

    def _check_data(self, X):
        """Verify that the number of samples given is larger than k"""
        if sp.issparse(X):
            raise ValueError("K-Means does not support sparse input matrices.")
        X = np.asarray(X, dtype=np.float64)
        if X.shape[0] < self.k:
            raise ValueError("n_samples=%d should be >= k=%d" % (
                X.shape[0], self.k))
        return X

    def fit(self, X, y=None):
        """Compute k-means"""
        self.random_state = check_random_state(self.random_state)
        X = self._check_data(X)

        self.cluster_centers_, self.labels_, self.inertia_ = k_means(
            X, k=self.k, init=self.init, n_init=self.n_init,
            max_iter=self.max_iter, verbose=self.verbose,
            tol=self.tol, random_state=self.random_state, copy_x=self.copy_x)
        return self

    def transform(self, X, y=None):
        """Transform the data to a cluster-distance space

        In the new space, each dimension is the distance to the cluster
        centers.  Note that even if X is sparse, the array returned by
        `transform` will typically be dense.

        Parameters
        ----------
        X: {array-like, sparse matrix}, shape = [n_samples, n_features]
            New data to transform.

        Returns
        -------
        X_new : array, shape [n_samples, k]
            X transformed in the new space.
        """
        if not hasattr(self, "cluster_centers_"):
            raise AttributeError("Model has not been trained. "
                                 "Train k-means before using transform.")
        cluster_shape = self.cluster_centers_.shape[1]
        if not X.shape[1] == cluster_shape:
            raise ValueError("Incorrect number of features for points. "
                             "Got %d features, expected %d" % (X.shape[1],
                                                               cluster_shape))
        return euclidean_distances(X, self.cluster_centers_)

    def predict(self, X):
        """Predict the closest cluster each sample in X belongs to.

        In the vector quantization literature, `cluster_centers_` is called
        the code book and each value returned by `predict` is the index of
        the closest code in the code book.

        Parameters
        ----------
        X: {array-like, sparse matrix}, shape = [n_samples, n_features]
            New data to predict.

        Returns
        -------
        Y : array, shape [n_samples,]
            Index of the closest center each sample belongs to.
        """
        if not hasattr(self, "cluster_centers_"):
            raise AttributeError("Model has not been trained yet. "
                                 "Fit k-means before using predict.")
        X = atleast2d_or_csr(X)
        n_samples, n_features = X.shape
        expected_n_features = self.cluster_centers_.shape[1]
        if not n_features == expected_n_features:
            raise ValueError("Incorrect number of features. "
                             "Got %d features, expected %d" % (
                                 n_features, expected_n_features))
        x_squared_norms = _squared_norms(X)
        return _labels_inertia(X, x_squared_norms, self.cluster_centers_)[0]


def _mini_batch_step(X, x_squared_norms, centers, counts,
                     old_center_buffer, compute_squared_diff):
    """Incremental update of the centers for the Minibatch K-Means algorithm

    Parameters
    ----------

    X: array, shape (n_samples, n_features)
        The original data array.

    x_squared_norms: array, shape (n_samples,)
        Squared euclidean norm of each data point.

    centers: array, shape (k, n_features)
        The cluster centers. This array is MODIFIED IN PLACE

    counts: array, shape (k,)
         The vector in which we keep track of the numbers of elements in a
         cluster. This array is MODIFIED IN PLACE
    """
    # Perform label assignement to nearest centers
    nearest_center, inertia = _labels_inertia(X, x_squared_norms, centers)

    # implementation for the sparse CSR reprensation completely written in
    # cython
    if sp.issparse(X):
        return inertia, _k_means._mini_batch_update_csr(
            X, x_squared_norms, centers, counts, nearest_center,
            old_center_buffer, compute_squared_diff)

    # dense variant in mostly numpy (not as memory efficient though)
    k = centers.shape[0]
    squared_diff = 0.0
    for center_idx in range(k):
        # find points from minibatch that are assigned to this center
        center_mask = nearest_center == center_idx
        count = center_mask.sum()

        if count > 0:
            if compute_squared_diff:
                old_center_buffer[:] = centers[center_idx]

            # inplace remove previous count scaling
            centers[center_idx] *= counts[center_idx]

            # inplace sum with new points members of this cluster
            centers[center_idx] += np.sum(X[center_mask], axis=0)

            # update the count statistics for this center
            counts[center_idx] += count

            # inplace rescale to compute mean of all points (old and new)
            centers[center_idx] /= counts[center_idx]

            # update the squared diff if necessary
            if compute_squared_diff:
                squared_diff += np.sum(
                    (centers[center_idx] - old_center_buffer) ** 2)

    return inertia, squared_diff


class MiniBatchKMeans(KMeans):
    """Mini-Batch K-Means clustering

    Parameters
    ----------

    k : int, optional, default: 8
        The number of clusters to form as well as the number of
        centroids to generate.

    max_iter : int, optional
        Maximum number of iterations over the complete dataset before
        stopping independently of any early stopping criterion heuristics.

    max_no_improvement : int, optional
        Control early stopping based on the consecutive number of mini
        batches that does not yield an improvement on the smoothed inertia.

        To disable convergence detection based on inertia, set
        max_no_improvement to None.

    tol : float, optional
        Control early stopping based on the relative center changes as
        measured by a smoothed, variance-normalized of the mean center
        squared position changes. This early stopping heuristics is
        closer to the one used for the batch variant of the algorithms
        but induces a slight computational and memory overhead over the
        inertia heuristic.

        To disable convergence detection based on normalized center
        change, set tol to 0.0 (default).

    chunk_size: int, optional, default: 1000
        Size of the mini batches

    init : {'k-means++', 'random' or an ndarray}
        Method for initialization, defaults to 'random':

        'k-means++' : selects initial cluster centers for k-mean
        clustering in a smart way to speed up convergence. See section
        Notes in k_init for more details. Only for dense `X`.

        'random': choose k observations (rows) at random from data for
        the initial centroids.

        if init is an 2d array, it is used as a seed for the centroids

    compute_labels: boolean
        Compute label assignements and inertia for the complete dataset
        once the minibatch optimization has converged in fit.

    random_state: integer or numpy.RandomState, optional
        The generator used to initialize the centers. If an integer is
        given, it fixes the seed. Defaults to the global numpy random
        number generator.

    Methods
    -------

    fit(X):
        Compute K-Means clustering

    partial_fit(X):
        Compute a partial K-Means clustering

    Attributes
    ----------

    cluster_centers_: array, [n_clusters, n_features]
        Coordinates of cluster centers

    labels_:
        Labels of each point (if compute_labels is set to True).

    inertia_: float
        The value of the inertia criterion associated with the chosen
        partition (if compute_labels is set to True). The inertia is
        defined as the sum of square distances of samples to their nearest
        neighbor.

    References
    ----------
    http://www.eecs.tufts.edu/~dsculley/papers/fastkmeans.pdf
    """

    def __init__(self, k=8, init='random', max_iter=100,
                 chunk_size=1000, verbose=0, compute_labels=True,
                 random_state=None, tol=0.0, max_no_improvement=10):

        super(MiniBatchKMeans, self).__init__(k=k, init=init,
              max_iter=max_iter, verbose=verbose, random_state=random_state,
              tol=tol)

        self.max_no_improvement = max_no_improvement
        self.chunk_size = chunk_size
        self.compute_labels = compute_labels

    def fit(self, X, y=None):
        """Compute the centroids on X by chunking it into mini-batches.

        Parameters
        ----------
        X: array-like, shape = [n_samples, n_features]
            Coordinates of the data points to cluster
        """
        self.random_state = check_random_state(self.random_state)
        X = check_arrays(X, sparse_format="csr", copy=False,
                         check_ccontiguous=True, dtype=np.float64)[0]
        warn_if_not_float(X, self)
        n_samples, n_features = X.shape
        if n_samples < self.k:
            raise ValueError("Number of samples smaller than number "\
                             "of clusters.")

        if hasattr(self.init, '__array__'):
            self.init = np.ascontiguousarray(self.init, dtype=np.float64)

        x_squared_norms = _squared_norms(X)

        self.cluster_centers_ = _init_centroids(
            X, self.k, self.init, random_state=self.random_state,
            x_squared_norms=x_squared_norms)

        if self.tol > 0.0:
            if not sp.issparse(X):
                mean_variance = np.mean(np.var(X, 0))
            else:
                # TODO: implement efficient variance for CSR input
                mean_variance = 1.0
            tol = self.tol * mean_variance

            # using tol-based early stopping needs the allocation of a dedicated
            # before wich can be expensive for high dim data: hence we allocate
            # it outside of the main loop
            old_center_buffer = np.zeros(n_features, np.double)
            compute_squared_diff = 1
        else:
            tol = 0.0
            # no need for the center buffer if tol-based early stopping is
            # disabled
            old_center_buffer = np.zeros(0, np.double)
            compute_squared_diff = 0

        # TODO: initialize the counts after random assignement here
        self.counts = np.zeros(self.k, dtype=np.int32)

        n_batches = int(np.ceil(float(n_samples) / self.chunk_size))
        n_iterations = int(self.max_iter * n_batches)

        # perform the random permutation
        ewa_inertia_min = None
        ewa_diff = None
        ewa_inertia = None
        no_improvement = 0

        for i in xrange(n_iterations):
            # Sample the minibatch from the full dataset
            minibatch_indices = self.random_state.random_integers(
                0, n_samples - 1, self.chunk_size)

            # Perform the actual update step on the minibatch data
            inertia, diff = _mini_batch_step(
                X[minibatch_indices], x_squared_norms[minibatch_indices],
                self.cluster_centers_, self.counts, old_center_buffer,
                compute_squared_diff)

            # Normalize inertia to be able to compare values when chunk_size
            # changes
            inertia /= self.chunk_size
            diff /= self.chunk_size

            # Compute an Exponentially Weighted Average of the squared diff to
            # monitor the convergence while discarding minibatch-local
            # stochastic variability:
            # https://en.wikipedia.org/wiki/Moving_average
            if ewa_diff is None:
                ewa_diff = diff
                ewa_inertia = inertia
            else:
                alpha = float(self.chunk_size) * 2.0 / (n_samples + 1)
                alpha = 1.0 if alpha > 1.0 else alpha
                ewa_diff = ewa_diff * (1 - alpha) + diff * alpha
                ewa_inertia = ewa_inertia * (1 - alpha) + inertia * alpha

            # Log progress to be able to monitor convergence
            if self.verbose:
                progress_msg = (
                    'Minibatch iteration %d/%d:'
                    ' mean inertia: %f, ewa inertia: %f ' % (
                        i + 1, n_iterations, inertia, ewa_inertia))
                if compute_squared_diff:
                    progress_msg += ' mean squared diff: %f, ewa diff: %f' % (
                           diff, ewa_diff)
                print progress_msg

            # Early stopping based on absolute tolerance on squared change of
            # centers postion (using EWA smoothing)
            if ewa_diff < tol:
                if self.verbose:
                    print ('Converged (small centers change)'
                           ' at iteration %d/%d' % (i + 1, n_iterations))
                break

            # Early stopping heuristic due to lack of improvement on EWA
            # smoothed inertia
            if (ewa_inertia_min is None or ewa_inertia < ewa_inertia_min):
                no_improvement = 0
                ewa_inertia_min = ewa_inertia
            else:
                no_improvement += 1

            if (self.max_no_improvement is not None
                and no_improvement >= self.max_no_improvement):
                if self.verbose:
                    print ('Converged (lack of improvement in inertia)'
                           ' at iteration %d/%d' % (i + 1, n_iterations))
                break

        if self.compute_labels:
            if self.verbose:
                print 'Computing label assignements and total inertia', i
            self.labels_, self.inertia_ = _labels_inertia(
                X, x_squared_norms, self.cluster_centers_)
        return self

    def partial_fit(self, X, y=None):
        """Update k means estimate on a single mini-batch X.

        Parameters
        ----------
        X: array-like, shape = [n_samples, n_features]
            Coordinates of the data points to cluster.
        """
        self.random_state = check_random_state(self.random_state)

        X = check_arrays(X, sparse_format="csr", copy=False)[0]
        n_samples, n_features = X.shape
        if hasattr(self.init, '__array__'):
            self.init = np.ascontiguousarray(self.init, dtype=np.float64)

        if n_samples == 0:
            return self

        x_squared_norms = _squared_norms(X)

        if (not hasattr(self, 'counts')
            or not hasattr(self, 'cluster_centers_')):
            # this is the first call partial_fit on this object:
            # initialize the cluster centers
            self.cluster_centers_ = _init_centroids(
                X, self.k, self.init, random_state=self.random_state,
                x_squared_norms=x_squared_norms)

            self.counts = np.zeros(self.k, dtype=np.int32)

        _mini_batch_step(X, x_squared_norms, self.cluster_centers_,
                         self.counts, np.zeros(0, np.double), 0)

        if self.compute_labels:
            self.labels_, self.inertia_ = _labels_inertia(
                X, x_squared_norms, self.cluster_centers_)

        return self<|MERGE_RESOLUTION|>--- conflicted
+++ resolved
@@ -240,16 +240,12 @@
             if verbose:
                 print 'Iteration %i, inertia %s' % (i, inertia)
 
-<<<<<<< HEAD
-            if np.sum((centers_old - centers) ** 2) < tol * mean_variance:
-=======
             if best_inertia is None or inertia < best_inertia:
                 best_labels = labels.copy()
                 best_centers = centers.copy()
                 best_inertia = inertia
 
-            if np.sum((centers_old - centers) ** 2) < tol * vdata:
->>>>>>> 433a3811
+            if np.sum((centers_old - centers) ** 2) < tol * mean_variance:
                 if verbose:
                     print 'Converged to similar centers at iteration', i
                 break
