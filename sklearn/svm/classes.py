from ..base import ClassifierMixin, RegressorMixin
from ..feature_selection.selector_mixin import SelectorMixin
from .base import BaseLibLinear, BaseLibSVM


class LinearSVC(BaseLibLinear, ClassifierMixin, SelectorMixin):
    """Linear Support Vector Classification.

    Similar to SVC with parameter kernel='linear', but implemented in terms of
    liblinear rather than libsvm, so it has more flexibility in the choice of
    penalties and loss functions and should scale better (to large numbers of
    samples).

    This class supports both dense and sparse input and the multiclass support
    is handled according to a one-vs-the-rest scheme.

    Parameters
    ----------
    C : float, optional (default=1.0)
        Penalty parameter C of the error term.

    loss : string, 'l1' or 'l2' (default='l2')
        Specifies the loss function. 'l1' is the hinge loss (standard SVM)
        while 'l2' is the squared hinge loss.

    penalty : string, 'l1' or 'l2' (default='l2')
        Specifies the norm used in the penalization. The 'l2'
        penalty is the standard used in SVC. The 'l1' leads to `coef_`
        vectors that are sparse.

    dual : bool, (default=True)
        Select the algorithm to either solve the dual or primal
        optimization problem. Prefer dual=False when n_samples > n_features.

    tol: float, optional (default=1e-4)
        Tolerance for stopping criteria

    multi_class: string, 'ovr' or 'crammer_singer' (default='ovr')
        Determines the multi-class strategy if `y` contains more than
        two classes.
        `ovr` trains n_classes one-vs-rest classifiers, while `crammer_singer`
        optimizes a joint objective over all classes.
        While `crammer_singer` is interesting from an theoretical perspective 
        as it is consistent it is seldom used in practice and rarely leads to
        better accuracy and is more expensive to compute.
        If `crammer_singer` is choosen, the options loss, penalty and dual will
        be ignored.

    fit_intercept : boolean, optional (default=True)
        Whether to calculate the intercept for this model. If set
        to false, no intercept will be used in calculations
        (e.g. data is expected to be already centered).

    intercept_scaling : float, optional (default=1)
        when self.fit_intercept is True, instance vector x becomes
        [x, self.intercept_scaling],
        i.e. a "synthetic" feature with constant value equals to
        intercept_scaling is appended to the instance vector.
        The intercept becomes intercept_scaling * synthetic feature weight
        Note! the synthetic feature weight is subject to l1/l2 regularization
        as all other features.
        To lessen the effect of regularization on synthetic feature weight
        (and therefore on the intercept) intercept_scaling has to be increased

    class_weight : {dict, 'auto'}, optional
        Set the parameter C of class i to class_weight[i]*C for
        SVC. If not given, all classes are supposed to have
        weight one. The 'auto' mode uses the values of y to
        automatically adjust weights inversely proportional to
        class frequencies.

    scale_C : bool, default: True
        Scale C with number of samples. It makes the setting of C independent
        of the number of samples. To match liblinear commandline one should use
        scale_C=False. WARNING: scale_C will disappear in version 0.12.

    Attributes
    ----------
    `coef_` : array, shape = [n_features] if n_classes == 2 \
            else [n_classes, n_features]
        Weights asigned to the features (coefficients in the primal
        problem). This is only available in the case of linear kernel.

        `coef_` is readonly property derived from `raw_coef_` that \
        follows the internal memory layout of liblinear.

    `intercept_` : array, shape = [1] if n_classes == 2 else [n_classes]
        Constants in decision function.

    Notes
    -----
    The underlying C implementation uses a random number generator to
    select features when fitting the model. It is thus not uncommon,
    to have slightly different results for the same input data. If
    that happens, try with a smaller tol parameter.

<<<<<<< HEAD
=======
    The underlying implementation (liblinear) uses a sparse internal
    representation for the data that will incur a memory copy.

>>>>>>> 95946d02
    **References:**
    `LIBLINEAR: A Library for Large Linear Classification
    <http://www.csie.ntu.edu.tw/~cjlin/liblinear/>`__

    See also
    --------
    SVC
        Implementation of Support Vector Machine classifier using libsvm:
        the kernel can be non-linear but its SMO algorithm does not
        scale to large number of samples as LinearSVC does.

<<<<<<< HEAD
=======
        Furthermore SVC multi-class mode is implemented using one
        vs one scheme while LinearSVC uses one vs the rest. It is
        possible to implement one vs the rest with SVC by using the
        :class:`sklearn.multiclass.OneVsRestClassifier` wrapper.

        Finally SVC can fit dense data without memory copy if the input
        is C-contiguous. Sparse data will still incur memory copy though.

    sklearn.linear_model.SGDClassifier
        SGDClassifier can optimize the same cost function as LinearSVC
        by adjusting the penalty and loss parameters. Furthermore
        SGDClassifier is scalable to large number of samples as it uses
        a Stochastic Gradient Descent optimizer.

        Finally SGDClassifier can fit both dense and sparse data without
        memory copy if the input is C-contiguous or CSR.
>>>>>>> 95946d02

    """

    # all the implementation is provided by the mixins
    pass


class SVC(BaseLibSVM, ClassifierMixin):
    """C-Support Vector Classification.

    The implementations is a based on libsvm. The fit time complexity
    is more than quadratic with the number of samples which makes it hard
    to scale to dataset with more than a couple of 10000 samples.

    The multiclass support is handled according to a one-vs-one scheme.

    Parameters
    ----------
    C : float, optional (default=1.0)
        Penalty parameter C of the error term.

    kernel : string, optional (default='rbf')
         Specifies the kernel type to be used in the algorithm.
         It must be one of 'linear', 'poly', 'rbf', 'sigmoid', 'precomputed'.
         If none is given, 'rbf' will be used.

    degree : int, optional (default=3)
        Degree of kernel function.
        It is significant only in 'poly' and 'sigmoid'.

    gamma : float, optional (default=0.0)
        Kernel coefficient for 'rbf' and 'poly'.
        If gamma is 0.0 then 1/n_features will be used instead.

    coef0 : float, optional (default=0.0)
        Independent term in kernel function.
        It is only significant in 'poly' and 'sigmoid'.

    probability: boolean, optional (default=False)
        Whether to enable probability estimates. This must be enabled prior
        to calling predict_proba.

    shrinking: boolean, optional (default=True)
        Whether to use the shrinking heuristic.

    tol: float, optional (default=1e-3)
        Tolerance for stopping criterion.

    cache_size: float, optional
        Specify the size of the kernel cache (in MB)

    class_weight : {dict, 'auto'}, optional
        Set the parameter C of class i to class_weight[i]*C for
        SVC. If not given, all classes are supposed to have
        weight one. The 'auto' mode uses the values of y to
        automatically adjust weights inversely proportional to
        class frequencies.

    scale_C : bool, default: True
        Scale C with number of samples. It makes the setting of C independent
        of the number of samples. To match libsvm commandline one should use
        scale_C=False. WARNING: scale_C will disappear in version 0.12.

    Attributes
    ----------
    `support_` : array-like, shape = [n_SV]
        Index of support vectors.

    `support_vectors_` : array-like, shape = [n_SV, n_features]
        Support vectors.

    `n_support_` : array-like, dtype=int32, shape = [n_class]
        number of support vector for each class.

    `dual_coef_` : array, shape = [n_class-1, n_SV]
        Coefficients of the support vector in the decision function. \
        For multiclass, coefficient for all 1-vs-1 classifiers. \
        The layout of the coefficients in the multiclass case is somewhat \
        non-trivial. See the section about multi-class classification in the \
        SVM section of the User Guide for details.

    `coef_` : array, shape = [n_class-1, n_features]
        Weights asigned to the features (coefficients in the primal
        problem). This is only available in the case of linear kernel.

        `coef_` is readonly property derived from `dual_coef_` and
        `support_vectors_`

    `intercept_` : array, shape = [n_class * (n_class-1) / 2]
        Constants in decision function.

    Examples
    --------
    >>> import numpy as np
    >>> X = np.array([[-1, -1], [-2, -1], [1, 1], [2, 1]])
    >>> y = np.array([1, 1, 2, 2])
    >>> from sklearn.svm import SVC
    >>> clf = SVC()
    >>> clf.fit(X, y) #doctest: +NORMALIZE_WHITESPACE
    SVC(C=1.0, cache_size=200, class_weight=None, coef0=0.0, degree=3,
            gamma=0.5, kernel='rbf', probability=False, scale_C=True,
            shrinking=True, tol=0.001)
    >>> print clf.predict([[-0.8, -1]])
    [ 1.]

    See also
    --------
    SVR
        Support Vector Machine for Regression implemented using libsvm.

    LinearSVC
        Scalable Linear Support Vector Machine for classififcation
        implemented using liblinear. Check the See also section of
        LinearSVC for more comparison element.

    """

    def __init__(self, C=1.0, kernel='rbf', degree=3, gamma=0.0,
                 coef0=0.0, shrinking=True, probability=False,
                 tol=1e-3, cache_size=200, scale_C=True, class_weight=None):

        super(SVC, self).__init__('c_svc', kernel, degree, gamma, coef0, tol,
                C, 0., 0., shrinking, probability, cache_size, scale_C,
                sparse="auto", class_weight=class_weight)


class NuSVC(BaseLibSVM, ClassifierMixin):
    """Nu-Support Vector Classification.

    Similar to SVC but uses a parameter to control the number of support
    vectors.

    The implementation is based on libsvm.

    Parameters
    ----------
    nu : float, optional (default=0.5)
        An upper bound on the fraction of training errors and a lower
        bound of the fraction of support vectors. Should be in the
        interval (0, 1].

    kernel : string, optional (default='rbf')
         Specifies the kernel type to be used in the algorithm.
         one of 'linear', 'poly', 'rbf', 'sigmoid', 'precomputed'.
         If none is given 'rbf' will be used.

    degree : int, optional (default=3)
        degree of kernel function
        is significant only in poly, rbf, sigmoid

    gamma : float, optional (default=0.0)
        kernel coefficient for rbf and poly, if gamma is 0.0 then 1/n_features
        will be taken.

    coef0 : float, optional (default=0.0)
        independent term in kernel function. It is only significant
        in poly/sigmoid.

    probability: boolean, optional (default=False)
        Whether to enable probability estimates. This must be enabled prior
        to calling predict_proba.

    shrinking: boolean, optional (default=True)
        Whether to use the shrinking heuristic.

    tol: float, optional (default=1e-3)
        Tolerance for stopping criterion.

    cache_size: float, optional
        Specify the size of the kernel cache (in MB)

    class_weight : {dict, 'auto'}, optional
        Set the parameter C of class i to class_weight[i]*C for
        SVC. If not given, all classes are supposed to have
        weight one. The 'auto' mode uses the values of y to
        automatically adjust weights inversely proportional to
        class frequencies.


    Attributes
    ----------
    `support_` : array-like, shape = [n_SV]
        Index of support vectors.

    `support_vectors_` : array-like, shape = [n_SV, n_features]
        Support vectors.

    `n_support_` : array-like, dtype=int32, shape = [n_class]
        number of support vector for each class.

    `dual_coef_` : array, shape = [n_class-1, n_SV]
        Coefficients of the support vector in the decision function. \
        For multiclass, coefficient for all 1-vs-1 classifiers. \
        The layout of the coefficients in the multiclass case is somewhat \
        non-trivial. See the section about multi-class classification in \
        the SVM section of the User Guide for details.

    `coef_` : array, shape = [n_class-1, n_features]
        Weights asigned to the features (coefficients in the primal
        problem). This is only available in the case of linear kernel.

        `coef_` is readonly property derived from `dual_coef_` and
        `support_vectors_`

    `intercept_` : array, shape = [n_class * (n_class-1) / 2]
        Constants in decision function.

    Examples
    --------
    >>> import numpy as np
    >>> X = np.array([[-1, -1], [-2, -1], [1, 1], [2, 1]])
    >>> y = np.array([1, 1, 2, 2])
    >>> from sklearn.svm import NuSVC
    >>> clf = NuSVC()
    >>> clf.fit(X, y)
    NuSVC(cache_size=200, coef0=0.0, degree=3, gamma=0.5, kernel='rbf', nu=0.5,
       probability=False, shrinking=True, tol=0.001)
    >>> print clf.predict([[-0.8, -1]])
    [ 1.]

    See also
    --------
    SVC
        Support Vector Machine for classification using libsvm.

    LinearSVC
        Scalable linear Support Vector Machine for classification using
        liblinear.
    """

    def __init__(self, nu=0.5, kernel='rbf', degree=3, gamma=0.0,
                 coef0=0.0, shrinking=True, probability=False,
                 tol=1e-3, cache_size=200):

        super(NuSVC, self).__init__('nu_svc', kernel, degree, gamma, coef0,
                tol, 0., nu, 0., shrinking, probability, cache_size,
                scale_C=True, sparse="auto", class_weight=None)


class SVR(BaseLibSVM, RegressorMixin):
    """epsilon-Support Vector Regression.

    The free parameters in the model are C and epsilon.

    The implementations is a based on libsvm.

    Parameters
    ----------
    C : float, optional (default=1.0)
        penalty parameter C of the error term.

    epsilon : float, optional (default=0.1)
         epsilon in the epsilon-SVR model. It specifies the epsilon-tube
         within which no penalty is associated in the training loss function
         with points predicted within a distance epsilon from the actual
         value.

    kernel : string, optional (default='rbf')
         Specifies the kernel type to be used in the algorithm.
         one of 'linear', 'poly', 'rbf', 'sigmoid', 'precomputed'.
         If none is given 'rbf' will be used.

    degree : int, optional (default=3)
        degree of kernel function
        is significant only in poly, rbf, sigmoid

    gamma : float, optional (default=0.0)
        kernel coefficient for rbf and poly, if gamma is 0.0 then 1/n_features
        will be taken.

    coef0 : float, optional (default=0.0)
        independent term in kernel function. It is only significant
        in poly/sigmoid.

    probability: boolean, optional (default=False)
        Whether to enable probability estimates. This must be enabled prior
        to calling predict_proba.

    shrinking: boolean, optional (default=True)
        Whether to use the shrinking heuristic.

    tol: float, optional (default=1e-3)
        Tolerance for stopping criterion.

    cache_size: float, optional
        Specify the size of the kernel cache (in MB)

    scale_C : bool, default: True
        Scale C with number of samples. It makes the setting of C independent
        of the number of samples. To match libsvm commandline one should use
        scale_C=False. WARNING: scale_C will disappear in version 0.12.

    Attributes
    ----------
    `support_` : array-like, shape = [n_SV]
        Index of support vectors.

    `support_vectors_` : array-like, shape = [nSV, n_features]
        Support vectors.

    `dual_coef_` : array, shape = [n_classes-1, n_SV]
        Coefficients of the support vector in the decision function.

    `coef_` : array, shape = [n_classes-1, n_features]
        Weights asigned to the features (coefficients in the primal
        problem). This is only available in the case of linear kernel.

        `coef_` is readonly property derived from `dual_coef_` and
        `support_vectors_`

    `intercept_` : array, shape = [n_class * (n_class-1) / 2]
        Constants in decision function.

    Examples
    --------
    >>> from sklearn.svm import SVR
    >>> import numpy as np
    >>> n_samples, n_features = 10, 5
    >>> np.random.seed(0)
    >>> y = np.random.randn(n_samples)
    >>> X = np.random.randn(n_samples, n_features)
    >>> clf = SVR(C=1.0, epsilon=0.2)
    >>> clf.fit(X, y)
    SVR(C=1.0, cache_size=200, coef0=0.0, degree=3, epsilon=0.2, gamma=0.2,
      kernel='rbf', probability=False, scale_C=True, shrinking=True, tol=0.001)

    See also
    --------
    NuSVR
        Support Vector Machine for regression implemented using libsvm
        using a parameter to control the number of support vectors.

    """
    def __init__(self, kernel='rbf', degree=3, gamma=0.0, coef0=0.0,
                 tol=1e-3, C=1.0, epsilon=0.1, shrinking=True,
                 probability=False, cache_size=200, scale_C=True):

        super(SVR, self).__init__('epsilon_svr', kernel, degree, gamma, coef0,
                tol, C, 0., epsilon, shrinking, probability, cache_size,
                scale_C, sparse="auto", class_weight=None)


class NuSVR(BaseLibSVM, RegressorMixin):
    """Nu Support Vector Regression.

    Similar to NuSVC, for regression, uses a parameter nu to control
    the number of support vectors. However, unlike NuSVC, where nu
    replaces C, here nu replaces with the parameter epsilon of SVR.

    The implementations is a based on libsvm.

    Parameters
    ----------
    C : float, optional (default=1.0)
        penalty parameter C of the error term.

    nu : float, optional
        An upper bound on the fraction of training errors and a lower bound of
        the fraction of support vectors. Should be in the interval (0, 1].  By
        default 0.5 will be taken.  Only available if impl='nu_svc'.

    kernel : string, optional (default='rbf')
         Specifies the kernel type to be used in the algorithm.
         one of 'linear', 'poly', 'rbf', 'sigmoid', 'precomputed'.
         If none is given 'rbf' will be used.

    degree : int, optional (default=3)
        degree of kernel function
        is significant only in poly, rbf, sigmoid

    gamma : float, optional (default=0.0)
        kernel coefficient for rbf and poly, if gamma is 0.0 then 1/n_features
        will be taken.

    coef0 : float, optional (default=0.0)
        independent term in kernel function. It is only significant
        in poly/sigmoid.

    probability: boolean, optional (default=False)
        Whether to enable probability estimates. This must be enabled prior
        to calling predict_proba.

    shrinking: boolean, optional (default=True)
        Whether to use the shrinking heuristic.

    tol: float, optional (default=1e-3)
        Tolerance for stopping criterion.

    cache_size: float, optional
        Specify the size of the kernel cache (in MB)

    scale_C : bool, default: True
        Scale C with number of samples. It makes the setting of C independent
        of the number of samples. To match libsvm commandline one should use
        scale_C=False. WARNING: scale_C will disappear in version 0.12.

    Attributes
    ----------
    `support_` : array-like, shape = [n_SV]
        Index of support vectors.

    `support_vectors_` : array-like, shape = [nSV, n_features]
        Support vectors.

    `dual_coef_` : array, shape = [n_classes-1, n_SV]
        Coefficients of the support vector in the decision function.

    `coef_` : array, shape = [n_classes-1, n_features]
        Weights asigned to the features (coefficients in the primal
        problem). This is only available in the case of linear kernel.

        `coef_` is readonly property derived from `dual_coef_` and
        `support_vectors_`

    `intercept_` : array, shape = [n_class * (n_class-1) / 2]
        Constants in decision function.

    Examples
    --------
    >>> from sklearn.svm import NuSVR
    >>> import numpy as np
    >>> n_samples, n_features = 10, 5
    >>> np.random.seed(0)
    >>> y = np.random.randn(n_samples)
    >>> X = np.random.randn(n_samples, n_features)
    >>> clf = NuSVR(C=1.0, nu=0.1)
    >>> clf.fit(X, y)
    NuSVR(C=1.0, cache_size=200, coef0=0.0, degree=3, gamma=0.2, kernel='rbf',
       nu=0.1, probability=False, scale_C=True, shrinking=True, tol=0.001)

    See also
    --------
    NuSVC
        Support Vector Machine for classification implemented with libsvm
        with a parameter to control the number of support vectors.

    SVR
        epsilon Support Vector Machine for regression implemented with libsvm.
    """

    def __init__(self, nu=0.5, C=1.0, kernel='rbf', degree=3,
                 gamma=0.0, coef0=0.0, shrinking=True,
                 probability=False, tol=1e-3, cache_size=200,
                 scale_C=True):

        super(NuSVR, self).__init__('nu_svr', kernel, degree, gamma, coef0,
                tol, C, nu, 0., shrinking, probability, cache_size, scale_C,
                sparse="auto", class_weight=None)


class OneClassSVM(BaseLibSVM):
    """Unsupervised Outliers Detection.

    Estimate the support of a high-dimensional distribution.

    The implementation is based on libsvm.

    Parameters
    ----------
    kernel : string, optional
        Specifies the kernel type to be used in
        the algorithm. Can be one of 'linear', 'poly', 'rbf', 'sigmoid',
        'precomputed'. If none is given 'rbf' will be used.

    nu : float, optional
        An upper bound on the fraction of training
        errors and a lower bound of the fraction of support
        vectors. Should be in the interval (0, 1]. By default 0.5
        will be taken.

    degree : int, optional
        Degree of kernel function. Significant only in poly, rbf, sigmoid.

    gamma : float, optional (default=0.0)
        kernel coefficient for rbf and poly, if gamma is 0.0 then 1/n_features
        will be taken.

    coef0 : float, optional
        Independent term in kernel function. It is only significant in
        poly/sigmoid.

    tol: float, optional
        Tolerance for stopping criterion.

    shrinking: boolean, optional
        Whether to use the shrinking heuristic.

    cache_size: float, optional
        Specify the size of the kernel cache (in MB)

    scale_C : bool, default: True
        Scale C with number of samples. It makes the setting of C independent
        of the number of samples. To match libsvm commandline one should use
        scale_C=False. WARNING: scale_C will disappear in version 0.12.

    Attributes
    ----------
    `support_` : array-like, shape = [n_SV]
        Index of support vectors.

    `support_vectors_` : array-like, shape = [nSV, n_features]
        Support vectors.

    `dual_coef_` : array, shape = [n_classes-1, n_SV]
        Coefficient of the support vector in the decision function.

    `coef_` : array, shape = [n_classes-1, n_features]
        Weights asigned to the features (coefficients in the primal
        problem). This is only available in the case of linear kernel.

        `coef_` is readonly property derived from `dual_coef_` and
        `support_vectors_`

    `intercept_` : array, shape = [n_classes-1]
        Constants in decision function.

    """
    def __init__(self, kernel='rbf', degree=3, gamma=0.0, coef0=0.0, tol=1e-3,
                 nu=0.5, shrinking=True, cache_size=200):

        super(OneClassSVM, self).__init__('one_class', kernel, degree, gamma,
                coef0, tol, 0., nu, 0., shrinking, False, cache_size,
                scale_C=True, sparse="auto", class_weight=None)

    def fit(self, X, sample_weight=None, **params):
        """
        Detects the soft boundary of the set of samples X.

        Parameters
        ----------
        X : {array-like, sparse matrix}, shape = [n_samples, n_features]
            Set of samples, where n_samples is the number of samples and
            n_features is the number of features.

        Returns
        -------
        self : object
            Returns self.

        Notes
        -----
<<<<<<< HEAD
        If X is not a C-ordered contiguous array, it is copied.

        """
        super(OneClassSVM, self).fit(
            X, [], class_weight=class_weight, sample_weight=sample_weight,
            **params)
=======
        If X is not a C-ordered contiguous array it is copied.

        """
        super(OneClassSVM, self).fit(X, [], sample_weight=sample_weight,
                **params)
>>>>>>> 95946d02
        return self<|MERGE_RESOLUTION|>--- conflicted
+++ resolved
@@ -94,12 +94,9 @@
     to have slightly different results for the same input data. If
     that happens, try with a smaller tol parameter.
 
-<<<<<<< HEAD
-=======
     The underlying implementation (liblinear) uses a sparse internal
     representation for the data that will incur a memory copy.
 
->>>>>>> 95946d02
     **References:**
     `LIBLINEAR: A Library for Large Linear Classification
     <http://www.csie.ntu.edu.tw/~cjlin/liblinear/>`__
@@ -111,8 +108,6 @@
         the kernel can be non-linear but its SMO algorithm does not
         scale to large number of samples as LinearSVC does.
 
-<<<<<<< HEAD
-=======
         Furthermore SVC multi-class mode is implemented using one
         vs one scheme while LinearSVC uses one vs the rest. It is
         possible to implement one vs the rest with SVC by using the
@@ -129,7 +124,6 @@
 
         Finally SGDClassifier can fit both dense and sparse data without
         memory copy if the input is C-contiguous or CSR.
->>>>>>> 95946d02
 
     """
 
@@ -671,18 +665,9 @@
 
         Notes
         -----
-<<<<<<< HEAD
-        If X is not a C-ordered contiguous array, it is copied.
-
-        """
-        super(OneClassSVM, self).fit(
-            X, [], class_weight=class_weight, sample_weight=sample_weight,
-            **params)
-=======
         If X is not a C-ordered contiguous array it is copied.
 
         """
         super(OneClassSVM, self).fit(X, [], sample_weight=sample_weight,
                 **params)
->>>>>>> 95946d02
         return self